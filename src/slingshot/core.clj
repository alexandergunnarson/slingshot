(ns slingshot.core
  (:import (slingshot Stone)))

(defn- clause-type [x]
  (when (seq? x) (#{'catch 'finally} (first x))))

(defn- partition-body [body]
  (let [[e c f s] (partition-by clause-type body)
        [e c f s] (if (-> (first e) clause-type nil?) [e c f s] [nil e c f])
        [c f s] (if (-> (first c) clause-type (= 'catch)) [c f s] [nil c f])
        [f s] (if (-> (first f) clause-type (= 'finally)) [f s] [nil f])]
    (when (or s (> (count f) 1))
      (throw (Exception. (str "try+ form must match: "
                              "(try+ expr* catch-clause* finally-clause?)"))))
    [e c f]))

(defn- classname? [x]
  (and (symbol? x) (class? (resolve x))))

(defn- catch->cond [[_ selector binding-form & exprs]]
  [(cond (classname? selector)
         `(instance? ~selector (:obj ~'&throw-context))
         (seq? selector)
         (clojure.walk/prewalk-replace
          {(-> *ns* ns-name name (symbol "%")) '(:obj &throw-context)}
          selector)
         :else
         `(~selector (:obj ~'&throw-context)))
   `(let [~binding-form (:obj ~'&throw-context)]
      ~@exprs)])

(defn- transform
  "Transform try+ catch-clauses and default into a try-compatible catch"
  [catch-clauses default]
  ;; the code below uses only one local to minimize clutter in the
  ;; &env captured by throw+ forms within catch clauses (see the
  ;; special handling of &throw-context in throw+)
  `(catch Throwable ~'&throw-context
     (let [~'&throw-context (context ~'&throw-context)]
       (cond
        ~@(mapcat catch->cond catch-clauses)
        :else ~default))))

(defn context
<<<<<<< HEAD
  "Returns the context map for Throwable t."
  [t]
  ;; unwrapping RuntimeException cause chains works around CLJ-292.
  (-> (loop [c t]
        (cond (instance? Stone c)
              (.context c)
              (= RuntimeException (class c))
              (recur (.getCause c))
              :else
              {:obj t}))
      (assoc :stack (.getStackTrace t))
      (with-meta {:throwable t})))
=======
  "Returns the context map associated with t. If t or any throwable in
  its cause chain is a Stone, return its context, else return a new
  context with t as the thrown object."
  [t]
  (loop [c t]
    (cond (instance? Stone c)
          (.context c)
          (.getCause c)
          (recur (.getCause c))
          :else
          {:obj t})))
>>>>>>> 317e8fb7

(defmacro throw+
  "Like the throw special form, but can throw any object. Identical to
  throw for Throwable objects. For other objects, an optional second
  argument specifies a message displayed along with the object's value
  if it is caught outside a try+ form. Within a try+ catch clause,
  throw+ with no arguments rethrows the caught object.

  See also try+"
  ([obj msg]
     `(let [obj# ~obj]
        (throw
         (if (instance? Throwable obj#)
           obj#
           (let [env# (zipmap '~(keys &env) [~@(keys &env)])]
             (Stone.
              ~msg
              obj#
              {:obj obj#
               :env (dissoc env# '~'&throw-context)
               :next (env# '~'&throw-context)}))))))
  ([obj] `(throw+ ~obj "Object thrown by throw+:"))
  ([] `(throw (-> ~'&throw-context meta :throwable))))

(defmacro try+
  "Like the try special form, but with enhanced catch clauses:
    - specify objects to catch by classname, predicate, or
      selector form;
    - destructure the caught object;
    - access the dynamic context at the throw site via the
      &throw-context hidden argument.

  A selector form is a form containing one or more instances of % to
  be replaced by the thrown object. If it evaluates to truthy, the
  object is caught.

  Classname and predicate selectors are shorthand for these selector
  forms:

    <classname> => (instance? <classname> %)
    <predicate> => (<predicate> %)

  &throw-context is a map containing:
    :obj the thrown object;
    :stack the stack trace;
  for all caught objects, and
    :env a map of bound symbols to their values;
    :next the next throw context in the cause chain
  for objects that are not instances of Throwable.

  See also throw+"
  [& body]
  (let [[exprs catch-clauses finally-clause] (partition-body body)]
    `(try
       ~@exprs
       ~@(when catch-clauses
           [(transform catch-clauses '(throw+))])
       ~@finally-clause)))<|MERGE_RESOLUTION|>--- conflicted
+++ resolved
@@ -42,32 +42,19 @@
         :else ~default))))
 
 (defn context
-<<<<<<< HEAD
-  "Returns the context map for Throwable t."
+  "Returns the context map associated with t. If t or any throwable in
+  its cause chain is a Stone, return its context, else return a new
+  context with t as the thrown object."
   [t]
-  ;; unwrapping RuntimeException cause chains works around CLJ-292.
   (-> (loop [c t]
         (cond (instance? Stone c)
               (.context c)
-              (= RuntimeException (class c))
+              (.getCause c)
               (recur (.getCause c))
               :else
               {:obj t}))
       (assoc :stack (.getStackTrace t))
       (with-meta {:throwable t})))
-=======
-  "Returns the context map associated with t. If t or any throwable in
-  its cause chain is a Stone, return its context, else return a new
-  context with t as the thrown object."
-  [t]
-  (loop [c t]
-    (cond (instance? Stone c)
-          (.context c)
-          (.getCause c)
-          (recur (.getCause c))
-          :else
-          {:obj t})))
->>>>>>> 317e8fb7
 
 (defmacro throw+
   "Like the throw special form, but can throw any object. Identical to
