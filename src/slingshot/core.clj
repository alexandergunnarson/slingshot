--- conflicted
+++ resolved
@@ -33,7 +33,22 @@
    `(let [~binding-form (:obj ~'&throw-context)]
       ~@exprs)])
 
-<<<<<<< HEAD
+(defn- transform
+  "Transform try+ catch-clauses and default into a try-compatible catch"
+  [catch-clauses default]
+  ;; the code below uses only one local to minimize clutter in the
+  ;; &env captured by throw+ forms within catch clauses (see the
+  ;; special handling of &throw-context in throw+)
+  `(catch Throwable ~'&throw-context
+     (let [~'&throw-context (*catch-hook* (context ~'&throw-context))]
+       (cond
+        (:catch-hook-return (meta ~'&throw-context))
+        (:catch-hook-value (meta ~'&throw-context))
+        (:catch-hook-throw (meta ~'&throw-context))
+        (throw (:catch-hook-value (meta ~'&throw-context)))
+        ~@(mapcat catch->cond catch-clauses)
+        :else ~default))))
+
 (defn make-stack-trace
   "Returns the current stack trace beginning at the caller's frame"
   []
@@ -41,19 +56,16 @@
 
 (defn make-throwable
   "Given a context from throw+, returns a Throwable to be thrown"
-  [{:keys [obj] :as context}]
+  [msg {:keys [obj] :as context}]
   (if (instance? Throwable obj)
     obj
-    (Stone.
-     "Object thrown by throw+ not caught in any try+:"
-     obj
-     context)))
+    (Stone. msg obj context)))
 
 (defn default-throw-hook
   "Default implementation of *throw-hook*. Makes a throwable from a
   context and throws it."
-  [context]
-  (throw (make-throwable context)))
+  [{:keys [msg context]}]
+  (throw (make-throwable msg context)))
 
 (def ^{:dynamic true
        :doc "Hook to allow overriding the behavior of throw+. Must be
@@ -63,22 +75,10 @@
 
 (def ^{:dynamic true
        :doc "Hook to allow overriding the behavior of catch. Must be
-  bound to a function of one argument, a context map. returns a
-  (possibly modified) context map to be considered by catch clauses or
-  nil to disable further catch processing. defaults to identity"}
+  bound to a function of one argument, a context map with
+  metadata. returns a (possibly modified) context map to be considered
+  by catch clauses or . defaults to identity"}
   *catch-hook* identity)
-=======
-(defn- transform
-  "Transform try+ catch-clauses and default into a try-compatible catch"
-  [catch-clauses default]
-  ;; the code below uses only one local to minimize clutter in the
-  ;; &env captured by throw+ forms within catch clauses (see the
-  ;; special handling of &throw-context in throw+)
-  `(catch Throwable ~'&throw-context
-     (let [~'&throw-context (context ~'&throw-context)]
-       (cond
-        ~@(mapcat catch->cond catch-clauses)
-        :else ~default))))
 
 (defn context
   "Returns the context map for Throwable t."
@@ -93,7 +93,6 @@
               {:obj t}))
       (assoc :stack (.getStackTrace t))
       (with-meta {:throwable t})))
->>>>>>> 9a6c4f58
 
 (defmacro throw+
   "Like the throw special form, but can throw any object. Identical to
@@ -103,30 +102,16 @@
   throw+ with no arguments rethrows the caught object.
 
   See also try+"
-<<<<<<< HEAD
-  [obj]
-  `(*throw-hook*
-    (let [env# (zipmap '~(keys &env) [~@(keys &env)])]
-      {:obj ~obj
-       :stack (make-stack-trace)
-       :env (dissoc env# '~'&throw-context)
-       :next (env# '~'&throw-context)})))
-=======
   ([obj msg]
-     `(let [obj# ~obj]
-        (throw
-         (if (instance? Throwable obj#)
-           obj#
-           (let [env# (zipmap '~(keys &env) [~@(keys &env)])]
-             (Stone.
-              ~msg
-              obj#
-              {:obj obj#
-               :env (dissoc env# '~'&throw-context)
-               :next (env# '~'&throw-context)}))))))
+     `(*throw-hook*
+       (let [env# (zipmap '~(keys &env) [~@(keys &env)])]
+         {:msg ~msg
+          :context {:obj ~obj
+                    :stack (make-stack-trace)
+                    :env (dissoc env# '~'&throw-context)
+                    :next (env# '~'&throw-context)}})))
   ([obj] `(throw+ ~obj "Object thrown by throw+:"))
   ([] `(throw (-> ~'&throw-context meta :throwable))))
->>>>>>> 9a6c4f58
 
 (defmacro try+
   "Like the try special form, but with enhanced catch clauses:
@@ -155,22 +140,6 @@
     ;; special handling of &throw-context in throw+)
     `(try
        ~@exprs
-<<<<<<< HEAD
-       (catch Throwable ~'&throw-context
-         (let [~'&throw-context
-               (-> (if (instance? Stone ~'&throw-context)
-                     (.context ~'&throw-context)
-                     {:obj ~'&throw-context
-                      :stack (.getStackTrace ~'&throw-context)})
-                   (with-meta {:throwable ~'&throw-context})
-                   (*catch-hook*))]
-           (when ~'&throw-context
-             (cond
-              ~@(mapcat catch->cond catch-clauses)
-              :else
-              (throw (-> ~'&throw-context meta :throwable))))))
-=======
        ~@(when catch-clauses
            [(transform catch-clauses '(throw+))])
->>>>>>> 9a6c4f58
        ~@finally-clause)))